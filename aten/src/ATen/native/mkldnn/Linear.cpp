#include <ATen/ATen.h>
#include <ATen/Config.h>
#include <ATen/NativeFunctions.h>

#if !AT_MKLDNN_ENABLED()

namespace at {
namespace native {

Tensor mkldnn_linear(
    const Tensor& self,
    const Tensor& weight,
    const Tensor& bias) {
  TORCH_CHECK(false, "mkldnn_linear: ATen not compiled with MKLDNN support");
}
Tensor mkldnn_linear_backward_input(
    IntArrayRef input_size, const Tensor& grad_output, const Tensor& weight) {
  TORCH_CHECK(false, "mkldnn_linear_backward_input: ATen not compiled with MKLDNN support");
}

std::tuple<Tensor, Tensor> mkldnn_linear_backward_weights(
    const Tensor& grad_output, const Tensor& input, const Tensor& weight, bool bias_defined) {
  TORCH_CHECK(false, "mkldnn_linear_backward_weights: ATen not compiled with MKLDNN support");
}

std::tuple<Tensor, Tensor, Tensor> mkldnn_linear_backward(
    const Tensor& input, const Tensor& grad_output_t,
    const Tensor& weight, std::array<bool,3> output_mask) {
  TORCH_CHECK(false, "mkldnn_linear_backward: ATen not compiled with MKLDNN support");
}

} // namespace native
} // namespace at

#else // AT_MKLDNN_EBABLED

#include <ATen/native/mkldnn/MKLDNNCommon.h>
#include <ATen/native/mkldnn/Utils.h>

namespace at {
namespace native {

Tensor mkldnn_linear(
    const Tensor& self,
    const Tensor& weight_t,
    const Tensor& bias) {
  TORCH_CHECK(self.dim() >= 2,
      "mkldnn_linear: input needs to has dim at least 2, input dim ", self.dim());
  TORCH_CHECK(self.is_mkldnn(),
      "mkldnn_linear: input needs to be mkldnn layout");
<<<<<<< HEAD
=======
  if (self.scalar_type() == ScalarType::BFloat16) {
    TORCH_CHECK(mkldnn_bf16_device_check(),
        "mkldnn_linear: bf16 path needs the cpu support avx512bw, avx512vl and avx512dq");
  }
>>>>>>> bb7e07ce

  // reshape first if input dim is greater than 2 and the reshape will cost a memory copy.
  auto self_reshaped = self.dim() > 2 ? self.reshape({-1, self.size(self.dim() - 1)}) : self;
  const ideep::tensor x = itensor_from_mkldnn(self_reshaped);
<<<<<<< HEAD
  // weight can be a mkldnn tensor or dense tensor.
=======
  // weight_t can be a mkldnn tensor or dense tensor.
  const Tensor weight = (weight_t.is_mkldnn() || weight_t.is_contiguous()) ? weight_t : weight_t.contiguous();
>>>>>>> bb7e07ce
  const ideep::tensor w = itensor_from_tensor(weight);

  ideep::tensor y;
  if (bias.defined()) {
    const ideep::tensor b = itensor_from_tensor(bias);
    ideep::inner_product_forward::compute(x, w, b, y);
  } else {
    ideep::inner_product_forward::compute(x, w, y);
  }

  auto input_size = self.sizes();
  std::vector<int64_t> output_size(input_size.begin(), input_size.end() - 1);
  output_size.push_back(weight.size(0));

  if (self.dim() > 2) {
    return new_with_itensor_mkldnn(std::move(y), optTypeMetaToScalarType(self.options().dtype_opt()),
                                   self.options().device_opt()).reshape(output_size);
  }
  return new_with_itensor_mkldnn(std::move(y), optTypeMetaToScalarType(self.options().dtype_opt()),
                                 self.options().device_opt());
}


Tensor mkldnn_linear_backward_input(
<<<<<<< HEAD
    IntArrayRef input_size, const Tensor& grad_output, const Tensor& weight){
  TORCH_CHECK(grad_output.is_mkldnn(),
      "mkldnn_linear_backward: grad_output needs to be mkldnn layout");
  TORCH_CHECK(weight.type().backend() == at::Backend::CPU && weight.scalar_type() == kFloat,
      "mkldnn_linear_backward: weight needs to be a dense tensor");
=======
    IntArrayRef input_size, const Tensor& grad_output, const Tensor& weight_t){
  TORCH_CHECK(grad_output.is_mkldnn(),
      "mkldnn_linear_backward: grad_output needs to be mkldnn layout");
  TORCH_CHECK(weight_t.type().backend() == at::Backend::CPU && weight_t.scalar_type() == kFloat,
      "mkldnn_linear_backward: weight_t needs to be a dense tensor");
>>>>>>> bb7e07ce
  auto grad_output_reshaped = grad_output.dim() > 2 ?
    grad_output.reshape({-1, grad_output.size(grad_output.dim() - 1)}) : grad_output;

  ideep::tensor& grady = itensor_from_mkldnn(grad_output_reshaped);
<<<<<<< HEAD
  // weight always dense tensor for training.
=======
  // weight_t always dense tensor for training.
  const Tensor weight = weight_t.is_contiguous() ? weight_t : weight_t.contiguous();
>>>>>>> bb7e07ce
  const ideep::tensor w = itensor_view_from_dense(weight);

  std::vector<int64_t> input_reshaped_size;
  input_reshaped_size.push_back(grad_output_reshaped.size(0));
  input_reshaped_size.push_back(weight.size(1));

  ideep::tensor gradx;
  ideep::inner_product_backward_data::compute(
    grady, w, {input_reshaped_size.begin(), input_reshaped_size.end()}, gradx);

  if (input_size.size() > 2) {
    return new_with_itensor_mkldnn(std::move(gradx), optTypeMetaToScalarType(grad_output.options().dtype_opt()),
                                   grad_output.options().device_opt()).reshape(input_size);
  }
  return new_with_itensor_mkldnn(std::move(gradx), optTypeMetaToScalarType(grad_output.options().dtype_opt()),
                                 grad_output.options().device_opt());
}

std::tuple<Tensor, Tensor> mkldnn_linear_backward_weights(
    const Tensor& grad_output, const Tensor& input, const Tensor& weight, bool bias_defined) {
  TORCH_CHECK(grad_output.is_mkldnn() && input.is_mkldnn(),
      "mkldnn_linear_backward: grad_output and input needs to be mkldnn layout");
  TORCH_CHECK(weight.type().backend() == at::Backend::CPU && weight.scalar_type() == kFloat,
      "mkldnn_linear_backward: weight needs to be a dense tensor");

  auto grad_output_reshaped = grad_output.dim() > 2 ?
    grad_output.reshape({-1, grad_output.size(grad_output.dim() - 1)}) : grad_output;
  auto input_reshaped = input.dim() > 2 ? input.reshape({-1, input.size(input.dim() - 1)}) : input;

  ideep::tensor& grady = itensor_from_mkldnn(grad_output_reshaped);
  ideep::tensor& x = itensor_from_mkldnn(input_reshaped);
  ideep::tensor gradw, gradb;
  if (bias_defined) {
    ideep::inner_product_backward_weights::compute(x, grady, gradw, gradb);
  } else {
    ideep::inner_product_backward_weights::compute(x, grady, gradw);
  }

  return std::tuple<Tensor, Tensor>{
    mkldnn_to_dense(new_with_itensor_mkldnn(std::move(gradw),
                    optTypeMetaToScalarType(weight.options().dtype_opt()),
                    weight.options().device_opt())),
    mkldnn_to_dense(new_with_itensor_mkldnn(std::move(gradb),
                    optTypeMetaToScalarType(weight.options().dtype_opt()),
                    weight.options().device_opt()))};
}

std::tuple<Tensor, Tensor, Tensor> mkldnn_linear_backward(
    const Tensor& input, const Tensor& grad_output,
    const Tensor& weight, std::array<bool,3> output_mask) {
  Tensor grad_input, grad_weight, grad_bias;
  if (output_mask[0]) {
    grad_input = at::mkldnn_linear_backward_input(input.sizes(), grad_output, weight);
  }
  if (output_mask[1] || output_mask[2]) {
    std::tie(grad_weight, grad_bias) = at::mkldnn_linear_backward_weights(grad_output, input, weight, output_mask[2]);
  }
  return std::tuple<Tensor, Tensor, Tensor>{grad_input, grad_weight, grad_bias};
}

} // namespace native
} // namespace at

#endif // AT_MKLDNN_EBABLED<|MERGE_RESOLUTION|>--- conflicted
+++ resolved
@@ -48,23 +48,16 @@
       "mkldnn_linear: input needs to has dim at least 2, input dim ", self.dim());
   TORCH_CHECK(self.is_mkldnn(),
       "mkldnn_linear: input needs to be mkldnn layout");
-<<<<<<< HEAD
-=======
   if (self.scalar_type() == ScalarType::BFloat16) {
     TORCH_CHECK(mkldnn_bf16_device_check(),
         "mkldnn_linear: bf16 path needs the cpu support avx512bw, avx512vl and avx512dq");
   }
->>>>>>> bb7e07ce
 
   // reshape first if input dim is greater than 2 and the reshape will cost a memory copy.
   auto self_reshaped = self.dim() > 2 ? self.reshape({-1, self.size(self.dim() - 1)}) : self;
   const ideep::tensor x = itensor_from_mkldnn(self_reshaped);
-<<<<<<< HEAD
-  // weight can be a mkldnn tensor or dense tensor.
-=======
   // weight_t can be a mkldnn tensor or dense tensor.
   const Tensor weight = (weight_t.is_mkldnn() || weight_t.is_contiguous()) ? weight_t : weight_t.contiguous();
->>>>>>> bb7e07ce
   const ideep::tensor w = itensor_from_tensor(weight);
 
   ideep::tensor y;
@@ -89,29 +82,17 @@
 
 
 Tensor mkldnn_linear_backward_input(
-<<<<<<< HEAD
-    IntArrayRef input_size, const Tensor& grad_output, const Tensor& weight){
-  TORCH_CHECK(grad_output.is_mkldnn(),
-      "mkldnn_linear_backward: grad_output needs to be mkldnn layout");
-  TORCH_CHECK(weight.type().backend() == at::Backend::CPU && weight.scalar_type() == kFloat,
-      "mkldnn_linear_backward: weight needs to be a dense tensor");
-=======
     IntArrayRef input_size, const Tensor& grad_output, const Tensor& weight_t){
   TORCH_CHECK(grad_output.is_mkldnn(),
       "mkldnn_linear_backward: grad_output needs to be mkldnn layout");
   TORCH_CHECK(weight_t.type().backend() == at::Backend::CPU && weight_t.scalar_type() == kFloat,
       "mkldnn_linear_backward: weight_t needs to be a dense tensor");
->>>>>>> bb7e07ce
   auto grad_output_reshaped = grad_output.dim() > 2 ?
     grad_output.reshape({-1, grad_output.size(grad_output.dim() - 1)}) : grad_output;
 
   ideep::tensor& grady = itensor_from_mkldnn(grad_output_reshaped);
-<<<<<<< HEAD
-  // weight always dense tensor for training.
-=======
   // weight_t always dense tensor for training.
   const Tensor weight = weight_t.is_contiguous() ? weight_t : weight_t.contiguous();
->>>>>>> bb7e07ce
   const ideep::tensor w = itensor_view_from_dense(weight);
 
   std::vector<int64_t> input_reshaped_size;
