--- conflicted
+++ resolved
@@ -90,7 +90,7 @@
         kwargs = kwargs if kwargs else {}
         ref_outs = m(*args, **kwargs)
         gm = symbolic_trace(m)
-        gm.graph.lint(gm)
+        gm.graph.lint()
         test_outs = gm(*args, **kwargs)
         self.assertEqual(ref_outs, test_outs)
 
@@ -246,7 +246,7 @@
         sym = NoLeafModulesTracer().trace(mrm)
         for node in sym.nodes:
             self.assertNotEqual(node.op, 'call_module')
-        sym.lint(sym)
+        sym.lint()
 
     def test_wrap(self):
         self.assertEqual(3 + 4 + 5, a_lifted_leaf((3, 4), 5))
@@ -295,7 +295,7 @@
         # test that we can use proxy objects to generate more graph code later for things that do not need to work with modules.
         new_g.output((t + t).node)
         gm = GraphModule(m, new_g)
-        gm.graph.lint(gm)
+        gm.graph.lint()
         self.assertEqual(gm(3, 4), 14)
 
     def test_graph_unique_names(self):
@@ -353,7 +353,7 @@
             quantizer.observe((torch.rand(1, 3, 224, 224),))
 
         qgraph = quantizer.quantize()
-        qgraph.graph.lint(qgraph)
+        qgraph.graph.lint()
         qgraph_script = torch.jit.script(qgraph)
 
         d = qgraph(ip)
@@ -502,7 +502,7 @@
             # Register output
             graph.output(output_node)
 
-            graph.lint(wrapper)
+            graph.lint()
 
             # Return final GraphModule!!!
             return GraphModule(wrapper, graph)
@@ -535,7 +535,7 @@
 
         m = M()
         m_g = symbolic_trace(m)
-        m_g.graph.lint(m_g)
+        m_g.graph.lint()
         for node in m_g.graph.nodes:
             self.assertTrue(node.name != "getattr")
 
@@ -554,7 +554,7 @@
 
         m = M()
         g = TaggingTracer().trace(m)
-        g.lint(m)
+        g.lint()
         for n in g.nodes:
             self.assertTrue(hasattr(n, 'tag'))
             self.assertEqual(n.tag, 'foo')
@@ -582,7 +582,7 @@
 
         wfq = WrapperForQualname()
         traced2 = symbolic_trace(wfq)
-        traced2.graph.lint(traced2)
+        traced2.graph.lint()
         traced2(torch.rand(4, 4))
 
     def test_symbolic_trace_sequential(self):
@@ -596,7 +596,7 @@
             Simple()
         )
         traced = symbolic_trace(seq)
-        traced.graph.lint(traced)
+        traced.graph.lint()
         x = torch.rand(3, 4)
         self.assertEqual(traced(x), seq(x))
 
@@ -607,7 +607,7 @@
 
         ct = ConstTensor()
         traced = symbolic_trace(ct)
-        traced.graph.lint(traced)
+        traced.graph.lint()
         traced(torch.rand(4, 4))
 
     def test_pickle_graphmodule(self):
@@ -621,10 +621,10 @@
 
         n = Nested()
         traced = symbolic_trace(n)
-        traced.graph.lint(traced)
+        traced.graph.lint()
         pickled = pickle.dumps(traced)
         loaded = pickle.loads(pickled)
-        loaded.graph.lint(loaded)
+        loaded.graph.lint()
         x = torch.rand(3, 4)
         self.assertEqual(loaded(x), traced(x))
 
@@ -646,7 +646,7 @@
     def test_deepcopy_graphmodule_with_transform(self):
         st = SimpleTest()
         traced = symbolic_trace(st)
-        traced.graph.lint(traced)
+        traced.graph.lint()
 
         def transform(traced):
             new_graph = torch.fx.Graph()
@@ -657,7 +657,7 @@
             new_graph.output(relu_out)
             return GraphModule(traced, new_graph)
         transformed = transform(traced)
-        transformed.graph.lint(transformed)
+        transformed.graph.lint()
         copied = copy.deepcopy(transformed)
         self.assertNotEqual(id(type(transformed)), id(type(copied)))
         x = torch.randn(3, 4)
@@ -683,9 +683,9 @@
 
         baz = Baz()
         traced = symbolic_trace(baz)
-        traced.graph.lint(traced)
+        traced.graph.lint()
         copied = copy.deepcopy(traced)
-        copied.graph.lint(copied)
+        copied.graph.lint()
 
     def test_unpack_list_better_error(self):
         class SomeArgs(torch.nn.Module):
@@ -829,14 +829,14 @@
         input = torch.randn(3)
         ref_out = m(input)
         gm = symbolic_trace(m)
-        gm.graph.lint(gm)
+        gm.graph.lint()
         out = gm(input)
         self.assertEqual(out, ref_out)
 
     def test_pretty_print(self):
         st = SimpleTest()
         traced = symbolic_trace(st)
-        traced.graph.lint(traced)
+        traced.graph.lint()
         printed = str(traced)
         assert 'SimpleTest()' in printed
         assert 'torch.relu' in printed
@@ -847,7 +847,7 @@
                 return torch.squeeze(x + 3.0, dim=2)
         st = KwargPrintTest()
         traced = symbolic_trace(st)
-        traced.graph.lint(traced)
+        traced.graph.lint()
         stringed = str(traced.graph)
         for s in ['args', 'kwargs', '#users']:
             assert s in stringed
@@ -864,7 +864,7 @@
         mod.linear = torch.nn.Linear(3, 4)
         mod.bias = torch.rand(4)
         gm = GraphModule(mod, g)
-        gm.graph.lint(gm)
+        gm.graph.lint()
         input = torch.rand(3)
         r = gm(input)
         ref = torch.sin(mod.linear(input) + mod.bias)
@@ -898,7 +898,7 @@
         add_param : torch.Tensor = torch.rand(3, 4)
         gm : torch.fx.GraphModule = torch.fx.GraphModule(
             {'foo.bar.baz': linear_mod, 'zip.zap.zam' : add_param}, graph)
-        gm.graph.lint(gm)
+        gm.graph.lint()
 
         assert 'self.foo.bar.baz' in gm.code
 
@@ -1683,76 +1683,6 @@
         self.assertEqual(mod_true(3), 6)
         self.assertEqual(mod_false(3), 3)
 
-<<<<<<< HEAD
-    def test_submodule_manipulation_API(self):
-        class C(torch.nn.Module):
-            def __init__(self):
-                super(C, self).__init__()
-                self.conv = torch.nn.Conv2d(16, 33, 3, stride=2)
-
-            def forward(self, x):
-                return self.conv(x)
-
-        class B(torch.nn.Module):
-            def __init__(self):
-                super(B, self).__init__()
-                self.linear = torch.nn.Linear(100, 200)
-                self.net_c = C()
-
-            def forward(self, x):
-                return self.linear(self.net_c(x))
-
-        class A(torch.nn.Module):
-            def __init__(self):
-                super(A, self).__init__()
-                self.net_b = B()
-
-            def forward(self, x):
-                return self.net_b(x)
-
-        a = symbolic_trace(A())
-
-        a.insert_submodule("net_b.net_c.dropout", torch.nn.Dropout(p=0.2))
-
-        conv = [n for n in a.graph.nodes if n.target == "net_b.net_c.conv"][-1]
-        with a.graph.inserting_before(conv):
-            dropout = a.graph.call_module(module_name='net_b.net_c.dropout',
-                                          args=conv.args)
-
-        conv.replace_all_uses_with(dropout)
-        a.graph.erase_node(conv)
-        a.recompile()
-
-        # Test that we added the "dropout" submodule
-        self.assertEqual(hasattr(getattr(getattr(a, "net_b"), "net_c"), "dropout"),    # noqa: B009
-                         True)
-
-        # Test `has_submodule` with an added submodule
-        self.assertEqual(a.has_submodule("net_b.net_c.dropout"), True)
-
-        # Test that the "conv" submodule is still there
-        self.assertEqual(hasattr(getattr(getattr(a, "net_b"), "net_c"), "conv"),       # noqa: B009
-                         True)
-
-        # Test `has_submodule` with an original module
-        self.assertEqual(a.has_submodule("net_b.net_c.conv"), True)
-
-        # Test that the "conv" node is NOT still there
-        conv = [n for n in a.graph.nodes if n.target == "net_b.net_c.conv"]
-        self.assertEqual(conv, [])
-
-        a.delete_submodule("net_b.net_c.conv")
-
-        # Test that the "conv" submodule is now gone
-        self.assertEqual(hasattr(getattr(getattr(a, "net_b"), "net_c"), "conv"),    # noqa: B009
-                         False)
-
-        # Test `has_submodule` with a deleted submodule
-        self.assertEqual(a.has_submodule("net_b.net_c.conv"), False)
-
-        a.graph.lint(a)
-
-=======
     def test_custom_traceback_raised_when_exception_source_is_graphmodule(self):
         class M(torch.nn.Module):
             def __init__(self):
@@ -1812,7 +1742,7 @@
         graph = ast_rewriter.trace(M())
         traced = GraphModule(ast_rewriter.root, graph, "gm")
 
-        traced.graph.lint(traced)
+        traced.graph.lint()
 
     def test_ast_rewriter_rewrites_assert_with_message(self):
         class M(torch.nn.Module):
@@ -1824,7 +1754,7 @@
         graph = ast_rewriter.trace(M())
         traced = GraphModule(ast_rewriter.root, graph, "gm")
 
-        traced.graph.lint(traced)
+        traced.graph.lint()
 
     def test_ast_rewriter_reassigns_submodules(self):
         class M(torch.nn.Module):
@@ -1839,8 +1769,106 @@
         graph = ast_rewriter.trace(M())
         traced = GraphModule(ast_rewriter.root, graph, "gm")
 
-        traced.graph.lint(traced)
->>>>>>> 7ca97768
+        traced.graph.lint()
+
+    def test_submodule_manipulation_API(self):
+        class C(torch.nn.Module):
+            def __init__(self):
+                super(C, self).__init__()
+                self.conv = torch.nn.Conv2d(16, 33, 3, stride=2)
+
+            def forward(self, x):
+                return self.conv(x)
+
+        class B(torch.nn.Module):
+            def __init__(self):
+                super(B, self).__init__()
+                self.linear = torch.nn.Linear(100, 200)
+                self.net_c = C()
+
+            def forward(self, x):
+                return self.linear(self.net_c(x))
+
+        class A(torch.nn.Module):
+            def __init__(self):
+                super(A, self).__init__()
+                self.net_b = B()
+
+            def forward(self, x):
+                return self.net_b(x)
+
+        a = symbolic_trace(A())
+
+        a.insert_submodule("net_b.net_c.dropout", torch.nn.Dropout(p=0.2))
+
+        conv = [n for n in a.graph.nodes if n.target == "net_b.net_c.conv"][-1]
+        with a.graph.inserting_before(conv):
+            dropout = a.graph.call_module(module_name='net_b.net_c.dropout',
+                                          args=conv.args)
+
+        conv.replace_all_uses_with(dropout)
+        a.graph.erase_node(conv)
+        a.recompile()
+
+        def module_exists(gm: GraphModule, path: str) -> bool:
+            atoms: List[str] = path.split(".")
+
+            for item in atoms:
+
+                if not hasattr(gm, item):
+                    return False
+
+                gm = getattr(gm, item)
+
+                if not isinstance(gm, torch.nn.Module):
+                    return False
+
+            return True
+
+
+        # Test that we added the "dropout" submodule
+        self.assertEqual(module_exists(a, "net_b.net_c.dropout"), True)
+
+        # Test `has_submodule` with an added submodule
+        self.assertEqual(a.has_submodule("net_b.net_c.dropout"), True)
+
+        # Test that the "conv" submodule is still there
+        self.assertEqual(module_exists(a, "net_b.net_c.conv"), True)
+
+        # Test `has_submodule` with an original module
+        self.assertEqual(a.has_submodule("net_b.net_c.conv"), True)
+
+        # Test that the "conv" node is NOT still there
+        conv = [n for n in a.graph.nodes if n.target == "net_b.net_c.conv"]
+        self.assertEqual(conv, [])
+
+        a.delete_submodule("net_b.net_c.conv")
+
+        # Test that the "conv" submodule is now gone
+        self.assertEqual(hasattr(getattr(getattr(a, "net_b"), "net_c"), "conv"),    # noqa: B009
+                         False)
+
+        # Test `has_submodule` with a deleted submodule
+        self.assertEqual(a.has_submodule("net_b.net_c.conv"), False)
+
+        a.graph.lint()
+
+        # Insert some unused submodules
+        a.insert_submodule("net_b.embedding", torch.nn.Embedding(10, 3))
+        a.insert_submodule("net_b.net_c.embedding", torch.nn.Embedding(10, 3))
+        a.insert_submodule("net_b.net_c.rnn", torch.nn.RNN(10, 20, 2))
+        a.insert_submodule("batch_norm_2d", torch.nn.BatchNorm2d(100))
+
+        # Garbage collection
+        a.delete_all_unused_submodules()
+
+        # Test that all the unused submodules are gone
+        self.assertEqual(module_exists(a, "net_b.embedding"), False)
+        self.assertEqual(module_exists(a, "net_b.net_c.embedding"), False)
+        self.assertEqual(module_exists(a, "net_b.net_c.rnn"), False)
+        self.assertEqual(module_exists(a, "batch_norm_2d"), False)
+
+        a.graph.lint()
 
 def run_getitem_target():
     from torch.fx.symbolic_trace import _wrapped_methods_to_patch
