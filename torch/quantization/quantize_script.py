from __future__ import absolute_import, division, print_function, unicode_literals

import enum

import torch
from .qconfig import QConfig
from torch.jit._recursive import wrap_cpp_module

# Quantization type (dynamic quantization, static quantization).
# Should match the c++ enum in quantization_type.h
class QuantType(enum.IntEnum):
    DYNAMIC = 0
    STATIC = 1

def _check_is_script_module(model):
    if not isinstance(model, torch.jit.ScriptModule):
        raise ValueError('input must be a script module, got: ' + str(type(model)))

def _check_forward_method(model):
    if not model._c._has_method('forward'):
        raise ValueError('input script module does not have forward method')

def script_qconfig(qconfig):
    return QConfig(
        activation=torch.jit.script(qconfig.activation())._c,
        weight=torch.jit.script(qconfig.weight())._c)

def script_qconfig_dict(qconfig_dict):
    return {k: script_qconfig(v) if v else None for k, v in qconfig_dict.items()}

def _prepare_script(model, qconfig_dict, inplace=False, quant_type=QuantType.STATIC):
    assert not inplace, "The inplace support is still in development"
    _check_is_script_module(model)
    _check_forward_method(model)
    if not all(isinstance(x, str) for x in qconfig_dict.keys()):
        raise ValueError('qconfig_dict should only contain names(str) as keys.')
    scripted_qconfig_dict = script_qconfig_dict(qconfig_dict)
<<<<<<< HEAD
    torch._C._jit_pass_dedup_module_uses(model._c)
    model = fuse_conv_bn_script(model)
=======
    model = wrap_cpp_module(torch._C._jit_pass_fold_convbn(model._c))
>>>>>>> 541814f2
    return wrap_cpp_module(torch._C._jit_pass_insert_observers(model._c,
                                                               'forward',
                                                               scripted_qconfig_dict,
                                                               inplace,
<<<<<<< HEAD
                                                               is_dynamic))
def fuse_conv_bn_script(model):
    return wrap_cpp_module(torch._C._jit_pass_fold_convbn(model._c))
=======
                                                               quant_type))

>>>>>>> 541814f2
def prepare_script(model, qconfig_dict, inplace=False):
    return _prepare_script(model, qconfig_dict, inplace, quant_type=QuantType.STATIC)

def prepare_dynamic_script(model, qconfig_dict, inplace=False):
    return _prepare_script(model, qconfig_dict, inplace, quant_type=QuantType.DYNAMIC)

def _convert_script(model, inplace=False, debug=False, quant_type=QuantType.STATIC):
    assert not inplace, "The inplace support is still in development"
    _check_is_script_module(model)
    model.eval()
    model = wrap_cpp_module(torch._C._jit_pass_insert_quant_dequant(model._c, 'forward', inplace, quant_type))
    if not debug:
        model = wrap_cpp_module(torch._C._jit_pass_quant_finalize(model._c, quant_type))
    return model

def convert_script(model, inplace=False, debug=False):
    return _convert_script(model, inplace, debug, quant_type=QuantType.STATIC)

def convert_dynamic_script(model, inplace=False, debug=False):
    return _convert_script(model, inplace, debug, quant_type=QuantType.DYNAMIC)

def _quantize_script(model, qconfig_dict, run_fn=None, run_args=None, inplace=False, debug=False, quant_type=QuantType.STATIC):
    assert not inplace, "We don't support inplace right now"
    # Always do inplace convert because the Tensor is already
    # copied in prepare_script when inplace is False
    if quant_type == QuantType.DYNAMIC:
        model = prepare_dynamic_script(model, qconfig_dict, inplace)
        model(*run_args)
        # TODO: change inplace to True
        model = convert_dynamic_script(model, False, debug)
    else:
        assert run_fn, "Must provide calibration function for post training static quantization"
        assert run_args, "Must provide calibration dataset for post training static quantization"
        model = prepare_script(model, qconfig_dict, inplace)
        run_fn(model, *run_args)
        # TODO: change inplace to True
        model = convert_script(model, False, debug)

    return model

def quantize_script(model, qconfig_dict, run_fn, run_args, inplace=False, debug=False):
    return _quantize_script(model, qconfig_dict, run_fn, run_args, inplace, debug, quant_type=QuantType.STATIC)

<<<<<<< HEAD
def quantize_dynamic_script(model, qconfig_dict, sample_model_inputs, inplace=False, debug=False):
    return _quantize_script(model, qconfig_dict, run_args=sample_model_inputs, inplace=inplace, debug=debug, is_dynamic=True)
=======
def quantize_dynamic_script(model, qconfig_dict, inplace=False, debug=False):
    return _quantize_script(model, qconfig_dict, inplace=inplace, debug=debug, quant_type=QuantType.DYNAMIC)
>>>>>>> 541814f2
<|MERGE_RESOLUTION|>--- conflicted
+++ resolved
@@ -35,24 +35,15 @@
     if not all(isinstance(x, str) for x in qconfig_dict.keys()):
         raise ValueError('qconfig_dict should only contain names(str) as keys.')
     scripted_qconfig_dict = script_qconfig_dict(qconfig_dict)
-<<<<<<< HEAD
     torch._C._jit_pass_dedup_module_uses(model._c)
     model = fuse_conv_bn_script(model)
-=======
-    model = wrap_cpp_module(torch._C._jit_pass_fold_convbn(model._c))
->>>>>>> 541814f2
     return wrap_cpp_module(torch._C._jit_pass_insert_observers(model._c,
                                                                'forward',
                                                                scripted_qconfig_dict,
                                                                inplace,
-<<<<<<< HEAD
-                                                               is_dynamic))
+                                                               quant_type))
 def fuse_conv_bn_script(model):
     return wrap_cpp_module(torch._C._jit_pass_fold_convbn(model._c))
-=======
-                                                               quant_type))
-
->>>>>>> 541814f2
 def prepare_script(model, qconfig_dict, inplace=False):
     return _prepare_script(model, qconfig_dict, inplace, quant_type=QuantType.STATIC)
 
@@ -96,10 +87,5 @@
 def quantize_script(model, qconfig_dict, run_fn, run_args, inplace=False, debug=False):
     return _quantize_script(model, qconfig_dict, run_fn, run_args, inplace, debug, quant_type=QuantType.STATIC)
 
-<<<<<<< HEAD
-def quantize_dynamic_script(model, qconfig_dict, sample_model_inputs, inplace=False, debug=False):
-    return _quantize_script(model, qconfig_dict, run_args=sample_model_inputs, inplace=inplace, debug=debug, is_dynamic=True)
-=======
 def quantize_dynamic_script(model, qconfig_dict, inplace=False, debug=False):
-    return _quantize_script(model, qconfig_dict, inplace=inplace, debug=debug, quant_type=QuantType.DYNAMIC)
->>>>>>> 541814f2
+    return _quantize_script(model, qconfig_dict, inplace=inplace, debug=debug, quant_type=QuantType.DYNAMIC)