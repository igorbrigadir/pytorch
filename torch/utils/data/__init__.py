from .sampler import Sampler, SequentialSampler, RandomSampler, SubsetRandomSampler, WeightedRandomSampler, BatchSampler
from .dataset import (Dataset, IterableDataset, TensorDataset, ConcatDataset, ChainDataset,
                      Subset, random_split)
from .dataset import IterableDataset as IterDataPipe
from .dataset import functional_datapipe
from .distributed import DistributedSampler
from .dataloader import DataLoader, _DatasetKind, get_worker_info
from . import datapipes

__all__ = ['Sampler', 'SequentialSampler', 'RandomSampler',
           'SubsetRandomSampler', 'WeightedRandomSampler', 'BatchSampler',
           'DistributedSampler', 'Dataset', 'IterableDataset', 'TensorDataset',
<<<<<<< HEAD
           'ConcatDataset', 'ChainDataset', 'Subset', 'random_split',
           'DataLoader', '_DatasetKind', 'get_worker_info',
           'IterDataPipe']
=======
           'ConcatDataset', 'ChainDataset', 'BufferedShuffleDataset', 'Subset',
           'random_split', 'DataLoader', '_DatasetKind', 'get_worker_info',
           'IterDataPipe', 'functional_datapipe']
>>>>>>> 3a5e8cb4
<|MERGE_RESOLUTION|>--- conflicted
+++ resolved
@@ -10,12 +10,6 @@
 __all__ = ['Sampler', 'SequentialSampler', 'RandomSampler',
            'SubsetRandomSampler', 'WeightedRandomSampler', 'BatchSampler',
            'DistributedSampler', 'Dataset', 'IterableDataset', 'TensorDataset',
-<<<<<<< HEAD
            'ConcatDataset', 'ChainDataset', 'Subset', 'random_split',
            'DataLoader', '_DatasetKind', 'get_worker_info',
-           'IterDataPipe']
-=======
-           'ConcatDataset', 'ChainDataset', 'BufferedShuffleDataset', 'Subset',
-           'random_split', 'DataLoader', '_DatasetKind', 'get_worker_info',
-           'IterDataPipe', 'functional_datapipe']
->>>>>>> 3a5e8cb4
+           'IterDataPipe', 'functional_datapipe']